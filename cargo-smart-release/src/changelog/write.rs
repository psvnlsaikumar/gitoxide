--- conflicted
+++ resolved
@@ -67,14 +67,9 @@
                 Scheme::Ssh => self
                     .inner
                     .user()
-<<<<<<< HEAD
-                    .map(|user| format!("https://github.com{}/{}", user, self.cleaned_path())),
-                Scheme::Ext(_) | Scheme::File => None,
-=======
                     .filter(|user| *user == "git")
                     .map(|_git| format!("https://github.com{}", self.cleaned_path())),
                 _ => None,
->>>>>>> ce010936
             },
             None | Some(_) => None,
         }
